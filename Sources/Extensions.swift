--- conflicted
+++ resolved
@@ -14,17 +14,8 @@
   }
 }
 
-<<<<<<< HEAD
 internal extension Sequence {
-  func grouped<Key: Hashable>(by keySelector: (Iterator.Element) -> Key) -> [Key : [Iterator.Element]] {
-=======
-extension Sequence {
-  func ofType<T>(_ type: T.Type) -> [T] {
-    return self.flatMap { $0 as? T }
-  }
-
   func grouped<Key>(by keySelector: (Iterator.Element) -> Key) -> [Key : [Iterator.Element]] {
->>>>>>> 90564d5a
     var groupedBy = Dictionary<Key, [Iterator.Element]>()
 
     for element in self {
